--- conflicted
+++ resolved
@@ -162,9 +162,5 @@
 #.idea/
 
 note.txt
-<<<<<<< HEAD
 data/
-=======
-data/
-*.pem
->>>>>>> 669960bf
+*.pem